applications:
  sunbeam-machine:
    {% if sunbeam_machine is defined and sunbeam_machine is sameas true -%}
    charm: ../../../sunbeam-machine.charm
    {% else -%}
    charm: ch:sunbeam-machine
    channel: 2023.2/edge
    {% endif -%}
    base: ubuntu@22.04
    constraints: cores=1 mem=1G virt-type=virtual-machine
    scale: 1
  sunbeam-clusterd:
    {% if sunbeam_clusterd is defined and sunbeam_clusterd is sameas true -%}
    charm: ../../../sunbeam-clusterd.charm
    {% else -%}
    charm: ch:sunbeam-clusterd
    channel: 2023.2/edge
    {% endif -%}
    base: ubuntu@22.04
<<<<<<< HEAD
    constraints: cores=1 mem=1G virt-type=virtual-machine
    scale: 1
    options:
      # untrusted endpoints only on this branch
      snap-channel: 2023.2/edge/maas
=======
    scale: 1
>>>>>>> 513d8c97
<|MERGE_RESOLUTION|>--- conflicted
+++ resolved
@@ -17,12 +17,5 @@
     channel: 2023.2/edge
     {% endif -%}
     base: ubuntu@22.04
-<<<<<<< HEAD
     constraints: cores=1 mem=1G virt-type=virtual-machine
-    scale: 1
-    options:
-      # untrusted endpoints only on this branch
-      snap-channel: 2023.2/edge/maas
-=======
-    scale: 1
->>>>>>> 513d8c97
+    scale: 1